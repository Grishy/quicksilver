[package]
name = "quicksilver"
description = "A simple game framework for 2D games in pure Rust"
version = "0.1.0"
authors = ["Ryan Goldstein <ryanisaacg@gmail.com>"]
repository = "https://github.com/ryanisaacg/quicksilver"


[dependencies]
<<<<<<< HEAD
gl = "0.6"

[target.'cfg(target_arch = "wasm32")'.dependencies]
lazy_static = "1.0"

[target.'cfg(not(target_arch = "wasm32"))'.dependencies]
glutin = "0.10"
image = "0.17"
=======
gl = "0.7"
glutin = "0.11"
image = "0.18"
rand = "0.4.1"
>>>>>>> 5ac7545b
rodio = "0.5"
tiled = "0.7"
<|MERGE_RESOLUTION|>--- conflicted
+++ resolved
@@ -7,20 +7,14 @@
 
 
 [dependencies]
-<<<<<<< HEAD
-gl = "0.6"
+gl = "0.7"
 
 [target.'cfg(target_arch = "wasm32")'.dependencies]
 lazy_static = "1.0"
 
 [target.'cfg(not(target_arch = "wasm32"))'.dependencies]
-glutin = "0.10"
-image = "0.17"
-=======
-gl = "0.7"
 glutin = "0.11"
 image = "0.18"
 rand = "0.4.1"
->>>>>>> 5ac7545b
 rodio = "0.5"
 tiled = "0.7"
